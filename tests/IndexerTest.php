<?php

/*
 * The MIT License
 *
 * Copyright 2019 Austrian Centre for Digital Humanities.
 *
 * Permission is hereby granted, free of charge, to any person obtaining a copy
 * of this software and associated documentation files (the "Software"), to deal
 * in the Software without restriction, including without limitation the rights
 * to use, copy, modify, merge, publish, distribute, sublicense, and/or sell
 * copies of the Software, and to permit persons to whom the Software is
 * furnished to do so, subject to the following conditions:
 *
 * The above copyright notice and this permission notice shall be included in
 * all copies or substantial portions of the Software.
 *
 * THE SOFTWARE IS PROVIDED "AS IS", WITHOUT WARRANTY OF ANY KIND, EXPRESS OR
 * IMPLIED, INCLUDING BUT NOT LIMITED TO THE WARRANTIES OF MERCHANTABILITY,
 * FITNESS FOR A PARTICULAR PURPOSE AND NONINFRINGEMENT. IN NO EVENT SHALL THE
 * AUTHORS OR COPYRIGHT HOLDERS BE LIABLE FOR ANY CLAIM, DAMAGES OR OTHER
 * LIABILITY, WHETHER IN AN ACTION OF CONTRACT, TORT OR OTHERWISE, ARISING FROM,
 * OUT OF OR IN CONNECTION WITH THE SOFTWARE OR THE USE OR OTHER DEALINGS IN
 * THE SOFTWARE.
 */

namespace acdhOeaw\arche\lib\ingest\tests;

use EasyRdf\Graph;
use EasyRdf\Literal;
use zozlak\RdfConstants as RDF;
use GuzzleHttp\Exception\ClientException;
use acdhOeaw\arche\lib\RepoResource;
use acdhOeaw\arche\lib\exception\NotFound;
use acdhOeaw\arche\lib\ingest\Indexer;
use acdhOeaw\arche\lib\ingest\IndexerException;
use acdhOeaw\arche\lib\ingest\metaLookup\MetaLookupFile;
use acdhOeaw\arche\lib\ingest\metaLookup\MetaLookupGraph;
use acdhOeaw\arche\lib\ingest\metaLookup\MetaLookupConstant;
use acdhOeaw\arche\lib\promise\RepoResourcePromise;

/**
 * Description of IndexerTest
 *
 * @author zozlak
 */
class IndexerTest extends TestBase {

    const URI_PREFIX = 'acdhContainer://';

    static private RepoResource $res;

    static public function setUpBeforeClass(): void {
        parent::setUpBeforeClass();

//        MetaLookupFile::$debug                               = true;
//        MetaLookupGraph::$debug                              = true;
//        Indexer::$debug             = true;

        self::$repo->begin();
        $id = 'http://my.test/id';
        try {
            self::$res = self::$repo->getResourceById($id);
        } catch (NotFound $ex) {
            $meta      = (new Graph())->resource('.');
            $meta->addLiteral(self::$config->schema->label, 'test parent');
            $meta->addLiteral(self::$config->schema->fileName, 'data');
            $meta->addResource(self::$config->schema->id, $id);
            self::$res = self::$repo->createResource($meta);
        }
        self::$repo->commit();
    }

    static public function tearDownAfterClass(): void {
        parent::tearDownAfterClass();

        if (isset(self::$res)) {
            self::$repo->begin();
            self::$res->delete(true, true);
            self::$repo->commit();
        }
    }

    private Indexer $ind;
    private string $tmpDir = __DIR__ . '/tmp/';
    private string $tmpContent;

    public function setUp(): void {
        parent::setUp();
        $this->ind = new Indexer(__DIR__ . '/data', self::URI_PREFIX, self::$repo);
        $this->ind->setDepth(1);
        $this->ind->setParent(self::$res);
        $this->ind->setUploadSizeLimit(10000000);
        if (file_exists($this->tmpDir)) {
            system("rm -fR " . $this->tmpDir);
        }
        $this->tmpContent = file_get_contents(__DIR__ . '/data/sample.xml');
    }

    public function tearDown(): void {
        parent::tearDown();
        if (file_exists($this->tmpDir)) {
            system("rm -fR " . $this->tmpDir);
        }
        file_put_contents(__DIR__ . '/data/sample.xml', $this->tmpContent);
    }

    /**
     * @group indexer
     */
    public function testSimple(): void {
        self::$test = 'testSimple';
<<<<<<< HEAD
        
        $this->ind->setFilter('/txt|xml/', Indexer::MATCH);
        $this->ind->setFilter('/^(skiptest.txt)$/', Indexer::SKIP);
=======

        $this->ind->setFilter('/txt|xml/', Indexer::FILTER_MATCH);
        $this->ind->setFilter('/^(skiptest.txt)$/', Indexer::FILTER_SKIP);
        $this->ind->setUploadSizeLimit(0);
>>>>>>> 537bf60c
        self::$repo->begin();
        $indRes = $this->ind->import(Indexer::ERRMODE_FAIL, 1);
        $this->noteResources($indRes);
        self::$repo->commit();

        $this->assertEquals(6, count($indRes));
    }

    /**
     * @group indexer
     */
    public function testSkipNotExist(): void {
        self::$test = 'testSkipNotExist';
<<<<<<< HEAD
        
=======

>>>>>>> 537bf60c
        $this->testSimple();

        $this->ind->setFilter('', Indexer::FILTER_SKIP);
        $this->ind->setSkip(Indexer::SKIP_NOT_EXIST);
        self::$repo->begin();
        $indRes = $this->ind->import();
        $this->noteResources($indRes);
        self::$repo->commit();

        $this->assertEquals(6, count($indRes));
    }

    /**
     * @group indexer
     */
    public function testSkipExist(): void {
        self::$test = 'testSkipExist';
<<<<<<< HEAD
        
=======

>>>>>>> 537bf60c
        $indRes1 = $indRes2 = [];

        $this->ind->setFilter('/txt/', Indexer::FILTER_MATCH);
        self::$repo->begin();
        $indRes1 = $this->ind->import();
        $this->noteResources($indRes1);
        self::$repo->commit();

        $this->assertEquals(4, count($indRes1));

        $this->ind->setSkip(Indexer::SKIP_EXIST);
        $this->ind->setFilter('/(txt|xml)$/', Indexer::FILTER_MATCH);
        self::$repo->begin();
        $indRes2 = $this->ind->import();
        $this->noteResources($indRes2);
        self::$repo->commit();

        $this->assertEquals(2, count($indRes2));
    }

    /**
     * @group indexer
     * @group indexerSkip
     */
    public function testSkipBinaryExist(): void {
        self::$test = 'testSkipBinaryExist';
<<<<<<< HEAD
        
=======

>>>>>>> 537bf60c
        $indRes1 = $indRes2 = [];

        $this->ind->setFilter('/txt/', Indexer::FILTER_MATCH);
        self::$repo->begin();
        $indRes1 = $this->ind->import();
        $this->noteResources($indRes1);
        self::$repo->commit();

        $this->assertEquals(4, count($indRes1));

        $this->ind->setSkip(Indexer::SKIP_BINARY_EXIST);
        $this->ind->setFilter('/(txt|xml)$/', Indexer::FILTER_MATCH);
        self::$repo->begin();
        $indRes2 = $this->ind->import();
        $this->noteResources($indRes2);
        self::$repo->commit();

        $this->assertEquals(4, count($indRes2));
    }

    /**
     * @group indexer
     */
    public function testMetaFromFile(): void {
        self::$test = 'testMetaFromFile';
<<<<<<< HEAD
        
=======

>>>>>>> 537bf60c
        $metaLookup = new MetaLookupFile(['.'], '.ttl');
        $this->ind->setDepth(0);
        $this->ind->setMetaLookup($metaLookup);
        $this->ind->setFilter('/sample.xml$/');
        self::$repo->begin();
        $indRes     = $this->ind->import();
        $this->noteResources($indRes);
        self::$repo->commit();

        $this->assertEquals(1, count($indRes));
        $meta = array_pop($indRes)->getMetadata();
        $this->assertEquals('sample value', (string) $meta->getLiteral('https://some.sample/property'));
    }

    /**
     * @group indexer
     */
    public function testMetaFromGraph(): void {
        self::$test = 'testMetaFromGraph';
<<<<<<< HEAD
        
=======

>>>>>>> 537bf60c
        $graph      = new Graph();
        $graph->parseFile(__DIR__ . '/data/sample.xml.ttl');
        $metaLookup = new MetaLookupGraph($graph, self::$repo->getSchema()->id);
        $this->ind->setDepth(0);
        $this->ind->setMetaLookup($metaLookup);
        $this->ind->setFilter('/sample.xml$/');
        self::$repo->begin();
        $indRes     = $this->ind->import();
        $this->noteResources($indRes);
        self::$repo->commit();

        $this->assertEquals(1, count($indRes));
        $meta = array_pop($indRes)->getMetadata();
        $this->assertEquals('sample value', (string) $meta->getLiteral('https://some.sample/property'));
    }

    /**
     * @group indexer
     */
    public function testSkipWithoutMetaInFile(): void {
        self::$test = 'testSkipWithoutMetaInFile';
<<<<<<< HEAD
        
=======

>>>>>>> 537bf60c
        $metaLookup = new MetaLookupFile(['.'], '.ttl');
        self::$repo->begin();
        $this->ind->setMetaLookup($metaLookup, true);
        $this->ind->setFilter('/xml$/');
        $indRes     = $this->ind->import();
        $this->noteResources($indRes);
        self::$repo->commit();

        $this->assertEquals(1, count($indRes));
        $meta = array_pop($indRes)->getMetadata();
        $this->assertEquals('sample value', (string) $meta->getLiteral('https://some.sample/property'));
    }

    /**
     * @group indexer
     */
    public function testWithoutMetaInGraph(): void {
        self::$test = 'testWithoutMetaInGraph';
<<<<<<< HEAD
        
=======

>>>>>>> 537bf60c
        $metaLookup = new MetaLookupFile(['.'], '.ttl');
        self::$repo->begin();
        $this->ind->setMetaLookup($metaLookup, true);
        $this->ind->setFilter('/sample.xml$/');
        $indRes     = $this->ind->import();
        $this->noteResources($indRes);
        self::$repo->commit();

        $this->assertEquals(1, count($indRes));
        $meta = array_pop($indRes)->getMetadata();
        $this->assertEquals('sample value', (string) $meta->getLiteral('https://some.sample/property'));
    }

    /**
     * @group indexer
     */
    public function testMergeOnExtMeta(): void {
        self::$test = 'testMergeOnExtMeta';
<<<<<<< HEAD
        
=======

>>>>>>> 537bf60c
        $idProp    = self::$repo->getSchema()->id;
        $titleProp = self::$repo->getSchema()->label;
        $commonId  = 'https://my.id.nmsp/' . rand();
        $fileName  = rand();

        self::$repo->begin();

        $meta = (new Graph())->resource('.');
        $meta->addResource($idProp, $commonId);
        $meta->addLiteral($titleProp, 'sample title');
        $res1 = self::$repo->createResource($meta);
        $this->noteResources([$res1]);

        $meta->delete($titleProp);
        mkdir($this->tmpDir);
        file_put_contents($this->tmpDir . $fileName . '.ttl', $meta->getGraph()->serialise('turtle'));
        file_put_contents($this->tmpDir . $fileName, 'sample content');
        $ind    = new Indexer($this->tmpDir, self::URI_PREFIX, self::$repo);
        $ind->setFilter('/^' . $fileName . '$/');
        $ind->setMetaLookup(new MetaLookupFile(['.'], '.ttl'));
        $indRes = $ind->import();
        $this->noteResources($indRes);
        self::$repo->commit();

        $this->assertEquals(1, count($indRes));
        $this->assertEquals($res1->getUri(), array_pop($indRes)->getUri());
    }

    /**
     * @group indexer
     */
    public function testMergeAndDeleted(): void {
        self::$test = 'testMergeAndDeleted';
<<<<<<< HEAD
        
=======

>>>>>>> 537bf60c
        $idProp    = self::$repo->getSchema()->id;
        $titleProp = self::$repo->getSchema()->label;
        $commonId  = 'https://my.id.nmsp/' . rand();
        $fileName  = rand();

        //first instance of a resource created in a separate transaction
        self::$repo->begin();
        $meta = (new Graph())->resource('.');
        $meta->addResource($idProp, $commonId);
        $meta->addLiteral($titleProp, 'sample title');
        $res2 = self::$repo->createResource($meta);
        $this->noteResources([$res2]);
        self::$repo->commit();

        // main transaction
        self::$repo->begin();
        $res2->delete(true);
        $res3 = self::$repo->createResource($meta);
        $this->noteResources([$res3]);
        $res3->delete(true);
        $res4 = self::$repo->createResource($meta);
        $this->noteResources([$res4]);

        // preparare files on a disk
        $meta->delete($titleProp);
        mkdir($this->tmpDir);
        file_put_contents($this->tmpDir . $fileName . '.ttl', $meta->getGraph()->serialise('turtle'));
        file_put_contents($this->tmpDir . $fileName, 'sample content');
        // index
        $ind    = new Indexer($this->tmpDir, self::URI_PREFIX, self::$repo);
        $ind->setFilter('/^' . $fileName . '$/');
        $ind->setMetaLookup(new MetaLookupFile(['.'], '.ttl'));
        $indRes = $ind->import();
        $this->noteResources($indRes);
        self::$repo->commit();

        // indexed resource should match manually created one
        $this->assertEquals(1, count($indRes));
        $this->assertEquals($res4->getUri(), array_pop($indRes)->getUri());
    }

    /**
     * @group indexer
     */
    public function testAutocommit(): void {
        self::$test = 'testAutocommit';
<<<<<<< HEAD
        
=======

>>>>>>> 537bf60c
        self::$repo->begin();
        $this->ind->setFilter('/txt|xml/');
        $this->ind->setAutoCommit(2);
        $indRes = $this->ind->import();
        $this->noteResources($indRes);
        self::$repo->commit();
        $this->assertEquals(7, count($indRes));
    }

    /**
     * @group indexer
     */
    public function testNewVersionCreation(): void {
        self::$test = 'testNewVersionCreation';
<<<<<<< HEAD
        
=======

>>>>>>> 537bf60c
        $pidProp = self::$repo->getSchema()->ingest->pid;
        $pid     = 'https://sample.pid/' . rand();

        $indRes1 = $indRes2 = $indRes3 = [];
        $this->ind->setFilter('/^sample.xml$/', Indexer::FILTER_MATCH);
        $this->ind->setFlatStructure(true);

        self::$repo->begin();
        $indRes1 = $this->ind->import();
        $this->noteResources($indRes1);
        $initRes = array_pop($indRes1);
        $meta    = $initRes->getMetadata();
        $meta->addResource($pidProp, $pid);
        $initRes->setMetadata($meta);
        $initRes->updateMetadata();
        self::$repo->commit();

        file_put_contents(__DIR__ . '/data/sample.xml', random_int(0, 123456));

        self::$repo->begin();
        $this->ind->setVersioning(Indexer::VERSIONING_DIGEST, Indexer::PID_PASS);
        $indRes2 = $this->ind->import();
        $this->noteResources($indRes2);
        self::$repo->commit();

        $this->assertEquals(1, count($indRes2));
        $newRes    = array_pop($indRes2);
        $meta      = $newRes->getMetadata();
        $this->assertEquals($pid, (string) $meta->getResource($pidProp)); // PID copied to the new resource - depends on the repo recognizing pid property as a non-relation one
        $this->assertTrue(in_array($pid, $newRes->getIds())); // depends on PID being copied to id (which is NOT the default repository setup cause the repository doesn't know the PID concept)
        $prevResId = (string) $meta->getResource(self::$repo->getSchema()->isNewVersionOf);
        $this->assertTrue(!empty($prevResId));
        $prevRes   = self::$repo->getResourceById($prevResId);
        $prevMeta  = $prevRes->getMetadata();
        $this->assertNull($prevMeta->getResource($pidProp)); // PID not present in the old resource

        file_put_contents(__DIR__ . '/data/sample.xml', random_int(0, 123456));

        self::$repo->begin();
        $this->ind->setVersioning(Indexer::VERSIONING_DIGEST, Indexer::PID_KEEP);
        $indRes3 = $this->ind->import();
        $this->noteResources($indRes3);
        self::$repo->commit();

        $this->assertEquals(1, count($indRes3));
        $newestRes  = array_pop($indRes3);
        $newestMeta = $newestRes->getMetadata();
        $this->assertNull($newestMeta->getResource($pidProp));
        $newMeta    = $newRes->getMetadata();
        $this->assertEquals($pid, (string) $newMeta->getResource($pidProp));
        $this->assertTrue(in_array($pid, $newRes->getIds()));
    }

    /**
     * @group indexer
     */
    public function testErrMode(): void {
        self::$test = 'testFailure';
        $prop       = self::$config->schema->label;
        self::$repo->begin();

        $meta = (new Graph())->resource('.');
        $meta->addLiteral($prop, new Literal('foo', null, RDF::XSD_DATE));
        $this->ind->setMetaLookup(new MetaLookupConstant($meta));
        $this->ind->setDepth(0);
        $this->ind->setAutoCommit(2);
        $this->ind->setFilter('/xml/', Indexer::FILTER_MATCH);

        // ERRMODE_FAIL
        try {
            $this->ind->import(Indexer::ERRMODE_FAIL);
            $this->assertTrue(false);
        } catch (IndexerException $e) {
            $this->assertStringContainsString('Wrong property value', $e->getMessage());
            $this->assertCount(0, $e->getProcessedResources());
        }

        // ERRMODE_PASS
        try {
            $this->ind->import(Indexer::ERRMODE_PASS);
        } catch (IndexerException $e) {
            $this->assertEquals('There was at least one error during the import', $e->getMessage());
            $processed = $e->getProcessedResources();
            $this->assertCount(3, $processed);
            foreach ($processed as $i) {
                $this->assertInstanceOf(ClientException::class, $i);
                $this->assertStringContainsString('Wrong property value', (string) $i->getResponse()->getBody());
            }
        }

        // ERRMODE_INCLUDE
        $processed = $this->ind->import(Indexer::ERRMODE_INCLUDE);
        $this->assertCount(3, $processed);
        foreach ($processed as $i) {
            $this->assertInstanceOf(ClientException::class, $i);
            $this->assertStringContainsString('Wrong property value', (string) $i->getResponse()->getBody());
        }

        self::$repo->rollback();
    }

    /**
     * 
     * @large
     * @group largeIndexer
     */
    public function testRealWorldData(): void {
        self::$test = 'testRealWorldData';
<<<<<<< HEAD
        
=======

>>>>>>> 537bf60c
        $this->ind->setFilter('/.*/');
        $this->ind->setDepth(100);
        self::$repo->begin();
        $indRes = $this->ind->import();
        $this->noteResources($indRes);
        self::$repo->commit();
        $this->assertEquals(80, count($indRes));
    }

    /**
     * 
     * @large
     */
    public function testBigFile(): void {
        self::$test = 'testBigFile';
<<<<<<< HEAD
        
=======

>>>>>>> 537bf60c
        $bufLen = 1024 * 1024;
        $buf    = str_repeat('a', $bufLen); // 1 MB
        $count  = 1024; // 1 GB

        mkdir($this->tmpDir);
        $f = fopen($this->tmpDir . '/test', 'wb');
        for ($i = 0; $i < $count; $i++) {
            fwrite($f, $buf);
        }
        fclose($f);
        unset($buf);

        $ind    = new Indexer($this->tmpDir, self::URI_PREFIX, self::$repo);
        $ind->setUploadSizeLimit($count * $bufLen);
        self::$repo->begin();
        $indRes = $ind->import();
        $this->noteResources($indRes);
        self::$repo->commit();

        $this->assertEquals(1, count($indRes));
        $this->assertEquals($count * $bufLen, (int) array_pop($indRes)->getMetadata()->getLiteral(self::$repo->getSchema()->binarySize)->getValue());
    }
}<|MERGE_RESOLUTION|>--- conflicted
+++ resolved
@@ -110,16 +110,10 @@
      */
     public function testSimple(): void {
         self::$test = 'testSimple';
-<<<<<<< HEAD
-        
-        $this->ind->setFilter('/txt|xml/', Indexer::MATCH);
-        $this->ind->setFilter('/^(skiptest.txt)$/', Indexer::SKIP);
-=======
 
         $this->ind->setFilter('/txt|xml/', Indexer::FILTER_MATCH);
         $this->ind->setFilter('/^(skiptest.txt)$/', Indexer::FILTER_SKIP);
         $this->ind->setUploadSizeLimit(0);
->>>>>>> 537bf60c
         self::$repo->begin();
         $indRes = $this->ind->import(Indexer::ERRMODE_FAIL, 1);
         $this->noteResources($indRes);
@@ -133,11 +127,7 @@
      */
     public function testSkipNotExist(): void {
         self::$test = 'testSkipNotExist';
-<<<<<<< HEAD
-        
-=======
-
->>>>>>> 537bf60c
+
         $this->testSimple();
 
         $this->ind->setFilter('', Indexer::FILTER_SKIP);
@@ -155,11 +145,7 @@
      */
     public function testSkipExist(): void {
         self::$test = 'testSkipExist';
-<<<<<<< HEAD
-        
-=======
-
->>>>>>> 537bf60c
+
         $indRes1 = $indRes2 = [];
 
         $this->ind->setFilter('/txt/', Indexer::FILTER_MATCH);
@@ -186,11 +172,7 @@
      */
     public function testSkipBinaryExist(): void {
         self::$test = 'testSkipBinaryExist';
-<<<<<<< HEAD
-        
-=======
-
->>>>>>> 537bf60c
+
         $indRes1 = $indRes2 = [];
 
         $this->ind->setFilter('/txt/', Indexer::FILTER_MATCH);
@@ -216,11 +198,7 @@
      */
     public function testMetaFromFile(): void {
         self::$test = 'testMetaFromFile';
-<<<<<<< HEAD
-        
-=======
-
->>>>>>> 537bf60c
+
         $metaLookup = new MetaLookupFile(['.'], '.ttl');
         $this->ind->setDepth(0);
         $this->ind->setMetaLookup($metaLookup);
@@ -240,11 +218,7 @@
      */
     public function testMetaFromGraph(): void {
         self::$test = 'testMetaFromGraph';
-<<<<<<< HEAD
-        
-=======
-
->>>>>>> 537bf60c
+
         $graph      = new Graph();
         $graph->parseFile(__DIR__ . '/data/sample.xml.ttl');
         $metaLookup = new MetaLookupGraph($graph, self::$repo->getSchema()->id);
@@ -266,11 +240,7 @@
      */
     public function testSkipWithoutMetaInFile(): void {
         self::$test = 'testSkipWithoutMetaInFile';
-<<<<<<< HEAD
-        
-=======
-
->>>>>>> 537bf60c
+
         $metaLookup = new MetaLookupFile(['.'], '.ttl');
         self::$repo->begin();
         $this->ind->setMetaLookup($metaLookup, true);
@@ -289,11 +259,7 @@
      */
     public function testWithoutMetaInGraph(): void {
         self::$test = 'testWithoutMetaInGraph';
-<<<<<<< HEAD
-        
-=======
-
->>>>>>> 537bf60c
+
         $metaLookup = new MetaLookupFile(['.'], '.ttl');
         self::$repo->begin();
         $this->ind->setMetaLookup($metaLookup, true);
@@ -312,11 +278,7 @@
      */
     public function testMergeOnExtMeta(): void {
         self::$test = 'testMergeOnExtMeta';
-<<<<<<< HEAD
-        
-=======
-
->>>>>>> 537bf60c
+
         $idProp    = self::$repo->getSchema()->id;
         $titleProp = self::$repo->getSchema()->label;
         $commonId  = 'https://my.id.nmsp/' . rand();
@@ -350,11 +312,7 @@
      */
     public function testMergeAndDeleted(): void {
         self::$test = 'testMergeAndDeleted';
-<<<<<<< HEAD
-        
-=======
-
->>>>>>> 537bf60c
+
         $idProp    = self::$repo->getSchema()->id;
         $titleProp = self::$repo->getSchema()->label;
         $commonId  = 'https://my.id.nmsp/' . rand();
@@ -401,11 +359,7 @@
      */
     public function testAutocommit(): void {
         self::$test = 'testAutocommit';
-<<<<<<< HEAD
-        
-=======
-
->>>>>>> 537bf60c
+
         self::$repo->begin();
         $this->ind->setFilter('/txt|xml/');
         $this->ind->setAutoCommit(2);
@@ -420,11 +374,7 @@
      */
     public function testNewVersionCreation(): void {
         self::$test = 'testNewVersionCreation';
-<<<<<<< HEAD
-        
-=======
-
->>>>>>> 537bf60c
+
         $pidProp = self::$repo->getSchema()->ingest->pid;
         $pid     = 'https://sample.pid/' . rand();
 
@@ -533,11 +483,7 @@
      */
     public function testRealWorldData(): void {
         self::$test = 'testRealWorldData';
-<<<<<<< HEAD
-        
-=======
-
->>>>>>> 537bf60c
+
         $this->ind->setFilter('/.*/');
         $this->ind->setDepth(100);
         self::$repo->begin();
@@ -553,11 +499,7 @@
      */
     public function testBigFile(): void {
         self::$test = 'testBigFile';
-<<<<<<< HEAD
-        
-=======
-
->>>>>>> 537bf60c
+
         $bufLen = 1024 * 1024;
         $buf    = str_repeat('a', $bufLen); // 1 MB
         $count  = 1024; // 1 GB
