<?php

/*
 * The MIT License
 *
 * Copyright 2019 Austrian Centre for Digital Humanities.
 *
 * Permission is hereby granted, free of charge, to any person obtaining a copy
 * of this software and associated documentation files (the "Software"), to deal
 * in the Software without restriction, including without limitation the rights
 * to use, copy, modify, merge, publish, distribute, sublicense, and/or sell
 * copies of the Software, and to permit persons to whom the Software is
 * furnished to do so, subject to the following conditions:
 *
 * The above copyright notice and this permission notice shall be included in
 * all copies or substantial portions of the Software.
 *
 * THE SOFTWARE IS PROVIDED "AS IS", WITHOUT WARRANTY OF ANY KIND, EXPRESS OR
 * IMPLIED, INCLUDING BUT NOT LIMITED TO THE WARRANTIES OF MERCHANTABILITY,
 * FITNESS FOR A PARTICULAR PURPOSE AND NONINFRINGEMENT. IN NO EVENT SHALL THE
 * AUTHORS OR COPYRIGHT HOLDERS BE LIABLE FOR ANY CLAIM, DAMAGES OR OTHER
 * LIABILITY, WHETHER IN AN ACTION OF CONTRACT, TORT OR OTHERWISE, ARISING FROM,
 * OUT OF OR IN CONNECTION WITH THE SOFTWARE OR THE USE OR OTHER DEALINGS IN
 * THE SOFTWARE.
 */

namespace acdhOeaw\arche\lib\ingest\tests;

use DateTime;
use GuzzleHttp\Exception\ClientException;
use acdhOeaw\arche\lib\Repo;
use acdhOeaw\arche\lib\RepoResource;
use acdhOeaw\arche\lib\RepoResourceInterface;
use acdhOeaw\arche\lib\exception\Deleted;
use acdhOeaw\arche\lib\exception\NotFound;

/**
 * Description of HelpersTrait
 *
 * @author zozlak
 */
abstract class TestBase extends \PHPUnit\Framework\TestCase {

    static protected Repo $repo;
    static protected object $config;
    static protected string $test = '';

    static public function setUpBeforeClass(): void {
        $cfgFile      = __DIR__ . '/config.yaml';
        self::$config = json_decode(json_encode(yaml_parse_file($cfgFile)));
        self::$repo   = Repo::factory($cfgFile);
        if (file_exists(__DIR__ . '/time.log')) {
            unlink(__DIR__ . '/time.log');
        }
    }

    static public function tearDownAfterClass(): void {
        echo "\n" . file_get_contents(__DIR__ . '/time.log');
    }

    /**
     * 
     * @var array<RepoResource>
     */
    private array $resources;
    private float $time = 0;

    public function setUp(): void {
        $this->resources = [];
        $this->startTimer();
    }

    public function tearDown(): void {
        $this->noteTime(static::class . "::" . self::$test . "()");
        self::$repo->rollback();

        self::$repo->begin();
        foreach ($this->resources as $r) {
            try {
                if ($r instanceof RepoResourceInterface) {
                    $r->delete(true, true, self::$config->schema->parent);
                }
            } catch (Deleted $e) {
                
            } catch (NotFound $e) {
                
            }
        }
        self::$repo->commit();
        if (is_dir(__DIR__ . '/tmp')) {
            system('rm -fR ' . __DIR__ . '/tmp');
        }
    }

    /**
     * 
     * @param array<RepoResource|ClientException> $res
     * @return void
     */
    protected function noteResources(array $res): void {
        $this->resources = array_merge($this->resources, array_values($res));
    }

    protected function startTimer(): void {
        $this->time = microtime(true);
    }

    protected function noteTime(string $msg = ''): void {
<<<<<<< HEAD
        $t = round(microtime(true) - $this->time, 6);
=======
        $t = microtime(true) - $this->time;
        $t = sprintf("%.6f", $t);
>>>>>>> 537bf60c
        file_put_contents(__DIR__ . '/time.log', "$t\t$msg\n", \FILE_APPEND);
    }
}<|MERGE_RESOLUTION|>--- conflicted
+++ resolved
@@ -106,12 +106,8 @@
     }
 
     protected function noteTime(string $msg = ''): void {
-<<<<<<< HEAD
-        $t = round(microtime(true) - $this->time, 6);
-=======
         $t = microtime(true) - $this->time;
         $t = sprintf("%.6f", $t);
->>>>>>> 537bf60c
         file_put_contents(__DIR__ . '/time.log', "$t\t$msg\n", \FILE_APPEND);
     }
 }